--- conflicted
+++ resolved
@@ -170,7 +170,7 @@
 
             return phase_offset, phase_shape
 
-<<<<<<< HEAD
+
     def calculate_ideal_contrast(self):
 
         contrast = 1
@@ -215,12 +215,6 @@
 
     def calculate_ideal_phase_offset(self, wl, n_e=None, n_o=None):
         """
-        
-=======
-    def calculate_phase_offset(self, wl, n_e=None, n_o=None):
-        """
-
->>>>>>> d35af088
         :param wl: 
         :param n_e: 
         :param n_o: 
@@ -229,16 +223,10 @@
 
         phase_offset = 0
         for crystal in self.crystals:
-<<<<<<< HEAD
             phase_offset += crystal.calculate_ideal_phase_delay(wl, 0., 0., n_e=n_e, n_o=n_o)
 
         return phase_offset
 
-=======
-            phase_offset += crystal.calculate_phase_delay(wl, 0., 0., n_e=n_e, n_o=n_o)
-
-        return phase_offset
->>>>>>> d35af088
 
     def get_snr_intensity(self, line_name, snr):
         """ Given spectral line and desired approximate image snr (central ROI), return the necessary input intensity I0 in units 
