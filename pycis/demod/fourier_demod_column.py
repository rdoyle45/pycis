from matplotlib import pyplot as plt
import matplotlib.gridspec
import numpy as np
import pycis
import scipy.signal
import scipy.ndimage


def fourier_demod_column(col, nfringes=None, apodise=False, display=False):
    """ 1-D Fourier demodulation of single CIS interferogram raw_data column, extracting the DC component (intensity), phase and contrast.
    
    :param col: CIS interferogram column to be demodulated.
    :type col: array_like, 1-D.
    :param nfringes: Manually set the carrier (fringe) frequency to be demodulated, in units of cycles per sequence -- approximately the number of fringes present in the image. If no value is given, the fringe frequency is found automatically.
    :type nfringes: int.
    :param apodise: Apodise the extracted carrier at points of steep intensity gradient to minimise influence of artefacts and noise (See SS thesis.)
    :type apodise: bool.
    :param display: Display a plot.
    :type display: bool. 
    
    :return: A tuple containing the DC component (intensity), phase and contrast.
    """

    col = col.astype(np.float64)
    #col_indices = np.nonzero(col < 55555)[0]
    
    #col_short = col[col_indices]

    col_length = np.size(col)
    pixels = np.linspace(1, col_length, col_length)

    # locate carrier (fringe) frequency
    col_short = scipy.signal.medfilt(col, 5) 
    fft_col = np.fft.rfft(col_short)

    if nfringes is None:
        #nfringes_min, nfringes_max = (40, 160) # Range of carrier frequencies within which to search
        #nfringes = pycis.tools.indexes(abs(fft_col[nfringes_min:nfringes_max]), thres=0.7, min_dist=40)
        nfringes = abs(fft_col[50:].argmax()) + 50
        #if np.size(nfringes) != 1:
         #   dc = 2 * col
          #  phase = 0 * col
           # contrast = 0 * col
            
            #S_apodised = dc * (1 + (contrast * np.cos(phase)))
            #S = S_apodised

           # if display:
            #    print('no carrier frequency found.')

           # return dc, phase, contrast, col

        #else:
         #   nfringes = nfringes.squeeze() + nfringes_min  # remove single-dimensional entries from the shape of array

    # generate window function
<<<<<<< HEAD
    #fft_length = int(col_length / 2) + 1
    fft_length = fft_col.size
=======
    fft_length = int(col_length / 2) + 1
>>>>>>> 81a7acf2
    window = pycis.demod.window(fft_length, nfringes)

    # isolate DC
    fft_dc = np.multiply(fft_col, 1 - window)
    dc = np.fft.irfft(fft_dc, n=col_length)
    dc_smooth = scipy.ndimage.gaussian_filter(dc, 10)
    
    #fft_carrier = fft_col - fft_dc
    #carrier = np.fft.irfft(fft_carrier)
    
    Ilim = 3
    
    col_in = np.copy(col_short)
    
    col_in[dc > Ilim] = 2*col_in[dc>Ilim]/dc[dc>Ilim] - 1
    col_in[dc <= Ilim] = 0 
    S_apodised = np.copy(col_short)

    if apodise:
        # locate sharp edges: 
        grad = np.ones_like(dc, dtype=np.float32)
        grad = abs(np.gradient(dc)) / dc

        max_grad, window_width = (0.05, 40)

        thres_normalised = (max_grad - min(grad)) / (max(grad) - min(grad))
        locs = pycis.tools.indexes(grad, thres=thres_normalised, min_dist=window_width)
 
        #locs, _ = scipy.signal.find_peaks(grad, threshold=max_grad, distance=window_width)

        window_apod = 1 - np.hanning(window_width*2)

        locs = locs[locs>=20]

        if np.size(locs) != 0:
            for i in range(0,np.size(locs)):
                if locs[i] > window_width and locs[i] < np.size(col) - window_width:
                    S_apodised[locs[i] - window_width: locs[i] + window_width] = S_apodised[locs[i] - window_width: locs[i] + window_width]*window_apod
                    col_in[locs[i] - window_width: locs[i] + window_width] = col_in[locs[i] - window_width: locs[i] + window_width]*window_apod
                elif locs[i] < window_width:
                     S_apodised[locs[i]:locs[i] + window_width] = S_apodised[locs[i]:locs[i] + window_width] * window_apod[window_width : (2*window_width) + 1]
                     col_in[locs[i]:locs[i] + window_width] = col_in[locs[i]:locs[i] + window_width] * window_apod[window_width : (2*window_width) + 1]        

        col_in *= scipy.signal.windows.tukey(col_in.shape[0], alpha=0.1)
        #S_apodised = np.copy(col_in)
        #carrier_apodised *= scipy.signal.windows.tukey(carrier_apodised.shape[0], alpha=0.1)
        #S_apodised *= scipy.signal.windows.tukey(S_apodised.shape[0], alpha=0.1)

        #analytic_signal_apodised = scipy.signal.hilbert(carrier_apodised)
        #analytic_signal = scipy.signal.hilbert(carrier)
        #phase = np.angle(analytic_signal_apodised)
        #phase_not_apodised = np.angle(analytic_signal)
        #contrast = np.divide(abs(analytic_signal), dc_smooth)

    fft_carrier = np.fft.rfft(col_in)
    fft_carrier = np.multiply(fft_carrier,window)
    carrier = np.fft.irfft(fft_carrier, n=col_length)    

    analytic_signal_apodised = scipy.signal.hilbert(carrier)
    phase = np.angle(analytic_signal_apodised)
    contrast = np.divide(abs(analytic_signal_apodised), dc_smooth)

  # else:
        #S_apodised = np.copy(col)
        #analytic_signal_1 = scipy.signal.hilbert(carrier)


        # plt.figure()
        # plt.plot(pixels, np.real(analytic_signal_1))
        # plt.plot(pixels, np.imag(analytic_signal_1))
        #
        # plt.show()


        #phase = np.angle(analytic_signal_1)
        #contrast = np.divide(abs(analytic_signal_1), dc)

    # contrast[contrast > 1.] = 1.
    # contrast[contrast < 0.] = 0.

    # Calculate upper and lower bounds for contrast envelope:
    contrast_envelope_lower = dc * (1 + contrast)
    contrast_envelope_upper = dc * (1 - contrast)

    # Now calculate interferogram using extracted quantities for comparison:
    #S_apodised = np.asarray(dc * (1 + contrast*np.cos(phase)))
    #S = np.asarray(dc * (1 + (contrast * np.cos(phase_not_apodised))))

    # Optional plot output:
    if display:

        fig1 = plt.figure(figsize=(9, 6))

        gs = matplotlib.gridspec.GridSpec(2, 2)
        ax1 = plt.subplot(gs[0])
        ax2 = plt.subplot(gs[1])
        ax3 = plt.subplot(gs[2])
        ax4 = plt.subplot(gs[3])

        ax1.plot_raw(abs(fft_col))
        ax1.semilogy()

        ax2.plot_raw(abs(fft_col))
        ax2.plot_raw(abs(fft_dc))
        ax2.plot_raw((1 - window) * np.max(abs(fft_col)), lw=1)
        ax2.semilogy()

        ax3.plot_raw(abs(fft_col))
        ax3.plot_raw(abs(fft_carrier), lw=1)
        ax3.plot_raw(window * np.max(abs(fft_col)), lw=1)
        ax3.semilogy()

        fig2 = plt.figure()
        plt.subplot(2, 2, 1)
        plt.plot(dc, 'k', label='Extracted intensity')
        plt.plot(col, 'b', label='raw')
        plt.plot(contrast_envelope_lower, 'r', label='Contrast envelope')
        plt.plot(contrast_envelope_upper, 'r')
        plt.title(r'$I_0$')

        plt.legend(loc=0)
        plt.xlabel('y pix', size=9)
        plt.ylabel('[ADU]', size=9)
        plt.xlim(0, np.size(pixels) + 1)

        plt.subplot(2, 2, 2)

        plt.plot(dc, label='zeta')
        plt.plot(dc_smooth, label='zeta')
        plt.title('dc', size=15)
        plt.xlabel('y pix', size=9)
        plt.ylabel('[dimensionless]', size=9)
        plt.xlim(0, np.size(pixels) + 1)



        plt.subplot(2, 2, 3)
        plt.plot(contrast, label='zeta')
        plt.title(r'$\zeta$', size=15)
        plt.xlabel('y pix', size=9)
        plt.ylabel('[dimensionless]', size=9)
        plt.xlim(0, np.size(pixels) + 1)
        plt.ylim(0, 1)

        plt.subplot(2, 2, 4)
        plt.plot(phase)
        plt.title(r'$\phi$', size=15)
        plt.xlabel('y pix', size=9)
        plt.ylabel('[rad]', size=9)
        plt.xlim(0, np.size(pixels) + 1)

        plt.tight_layout()
        plt.show()

    return dc, phase, contrast, S_apodised<|MERGE_RESOLUTION|>--- conflicted
+++ resolved
@@ -54,12 +54,7 @@
          #   nfringes = nfringes.squeeze() + nfringes_min  # remove single-dimensional entries from the shape of array
 
     # generate window function
-<<<<<<< HEAD
-    #fft_length = int(col_length / 2) + 1
     fft_length = fft_col.size
-=======
-    fft_length = int(col_length / 2) + 1
->>>>>>> 81a7acf2
     window = pycis.demod.window(fft_length, nfringes)
 
     # isolate DC
