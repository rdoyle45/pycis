import numpy as np
import scipy.signal
import matplotlib.pyplot as plt
import time
import pycis


def fd_image_2d(img, noise_calc=False, nfringes=None, despeckle=False, display=False):
    """ 2-D Fourier demodulation of a coherence imaging interferogram image, extracting the DC, phase and contrast 
    components.
    
    Marginally faster than fd_image_1d (when fd_image_1d is running in parallel).
    
    :param img: CIS interferogram image to be demodulated.
    :type img: array_like
    :param nfringes: Manually set the carrier (fringe) frequency to be demodulated, in units of cycles per sequence -- approximately the number of fringes present in the image. If no value is given, the fringe frequency is found automatically.
    :type nfringes: float.
    :param despeckle: Remove speckles from image.
    :type despeckle: bool.
    :param display: Display a plot.
    :type display: bool.
    
     
    :return: A tuple containing the DC component (intensity), phase and contrast.
    """

    start_time = time.time()
    pp_img = np.copy(img)

    # pre-processing: remove neutron speckles
    if despeckle:
        pp_img = pycis.demod.despeckle(pp_img)

    # since the input image is real, its FFT output is Hermitian -- all info contained in +ve frequencies: use rfft2()
    fft_img = np.fft.rfft2(pp_img, axes=(1, 0))

    # locate carrier (fringe) frequency
    if nfringes is None:
        nfringes = np.unravel_index(fft_img[15:][:].argmax(), fft_img.shape)[0] + 15  # find carrier freq. position

    # generate window function
    fft_length = int(img.shape[0] / 2)
    window_1d = pycis.demod.window(fft_length, nfringes, width_factor=0.75, fn='tukey')
    window_2d = np.transpose(np.tile(window_1d, (fft_img.shape[1], 1)))

    # isolate DC
    fft_dc = fft_img * (1 - window_2d)
    dc = np.fft.irfft2(fft_dc, axes=(1, 0))

    # isolate carrier
    fft_carrier = fft_img * window_2d
    carrier = np.fft.irfft2(fft_carrier, axes=(1, 0))

    # Hilbert transform extracts phase and contrast from carrier
    analytic_signal = scipy.signal.hilbert(carrier, axis=-2)
    phase = np.angle(analytic_signal)
    contrast = abs(analytic_signal) / dc

    # Noise calculation
    if noise_calc:
        # this part actually assumes the camera is the Photron SA-4, will need changing if using a different camera
        i0 = 2 * dc
        gain = 0.0086  # [DN / e]
        cam_noise_var = 1700  # [e ^ 2]
        sigma = np.sqrt(gain ** 2 * cam_noise_var + gain * i0)

        # calculate 'power gain' of the windows used
        y_arr_window = np.arange(0, fft_length + 1)
        x_arr_window = np.arange(0, np.shape(img)[0]) - fft_length

        x_mesh_window, y_mesh_window = np.meshgrid(x_arr_window, y_arr_window)

        pg_dc_window = abs(1 - window_2d) ** 2
        pg_carrier_window = abs(window_2d) ** 2

        area = np.trapz(np.trapz(np.ones_like(window_2d), y_mesh_window, axis=0), x_arr_window)

        carrier_noise_coeff = np.sqrt(np.trapz(np.trapz(pg_carrier_window, y_mesh_window, axis=0), x_arr_window) / area)
        dc_noise_coeff = np.sqrt(np.trapz(np.trapz(pg_dc_window, y_mesh_window, axis=0), x_arr_window) / area)
        sigma_carrier = sigma * carrier_noise_coeff
        sigma_dc = sigma * dc_noise_coeff

        sigma_contrast = abs(contrast) * np.sqrt((sigma_dc / dc) ** 2 + (sigma_carrier / (contrast * dc)) ** 2)
        sigma_phase = sigma_carrier / (contrast * dc)


    if display:
        print('-- fd_image_2d: nfringes = {}'.format(nfringes))
        print('-- fd_image_2d: time elapsed: {:.2f}s'.format(time.time() - start_time))

        fig1 = plt.figure(figsize=(10, 6), facecolor='white')

        ax11 = fig1.add_subplot(2, 3, 1)
        im11 = ax11.imshow(np.log10(abs(fft_img) ** 2))
        cbar11 = fig1.colorbar(im11, ax=ax11)
        ax11.set_title('FFT img')
        
        ax12 = fig1.add_subplot(2, 3, 2)
        im12 = ax12.imshow(np.log10(abs(fft_carrier) ** 2))
        cbar12 = plt.colorbar(im12, ax=ax12)
        ax12.set_title('FFT carrier')
        
        ax13 = fig1.add_subplot(2, 3, 3)
        im13 = ax13.imshow(np.log10(abs(fft_dc) ** 2))
        cbar13 = plt.colorbar(im13, ax=ax13)
        ax13.set_title('FFT DC')

        ax14 = fig1.add_subplot(2, 3, 4)
        ax14.semilogy(window_1d)
        plt.title('window 1D')

        ax15 = fig1.add_subplot(2, 3, 5)
        im15 = ax15.imshow(window_2d, cmap='gray')
        cbar15 = fig1.colorbar(im15, ax=ax15)
        ax15.set_title('window 2D')

        plt.tight_layout()

        pycis.demod.display(img, dc, phase, contrast)

        if noise_calc:


            fig3 = plt.figure(figsize=(10, 6), facecolor='white')
            ax31 = fig3.add_subplot(1, 2, 1)
<<<<<<< HEAD
            im31 = ax31.imshow(sigma_flow, vmax=2)
=======
            im31 = ax31.imshow(sigma_phase)
>>>>>>> cfc2c173
            cbar31 = fig3.colorbar(im31, ax=ax31)
            ax31.set_title('phase noise')

            ax32 = fig3.add_subplot(1, 2, 2)
            im32 = ax32.imshow(np.log10(sigma_contrast), vmax=np.log10(10))
            cbar32 = fig3.colorbar(im32, ax=ax32)
            ax32.set_title('contrast noise')



        plt.show()

    if noise_calc:
        return dc, phase, contrast, dc_noise_coeff, carrier_noise_coeff
    else:
        return dc, phase, contrast




<|MERGE_RESOLUTION|>--- conflicted
+++ resolved
@@ -123,11 +123,7 @@
 
             fig3 = plt.figure(figsize=(10, 6), facecolor='white')
             ax31 = fig3.add_subplot(1, 2, 1)
-<<<<<<< HEAD
-            im31 = ax31.imshow(sigma_flow, vmax=2)
-=======
             im31 = ax31.imshow(sigma_phase)
->>>>>>> cfc2c173
             cbar31 = fig3.colorbar(im31, ax=ax31)
             ax31.set_title('phase noise')
 
